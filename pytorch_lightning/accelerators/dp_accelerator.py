--- conflicted
+++ resolved
@@ -175,13 +175,7 @@
                 if state is not None:
                     scheduler.load_state_dict(state)
 
-<<<<<<< HEAD
-    @property
-    def reference_model(self) -> LightningModule:
-        model = self.trainer.model
-=======
     def get_reference_model(self, model) -> LightningModule:
->>>>>>> c586e5db
         if isinstance(model, LightningDataParallel):
             return model.module
         return model